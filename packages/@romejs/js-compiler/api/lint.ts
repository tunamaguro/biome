--- conflicted
+++ resolved
@@ -53,20 +53,7 @@
     return cached;
   }
 
-<<<<<<< HEAD
-=======
-  if (ast.corrupt) {
-    const result: LintResult = {
-      suppressions: [],
-      diagnostics: [...ast.diagnostics],
-      src: req.sourceText,
-    };
-    lintCache.set(query, result);
-    return result;
-  }
-
   let formattedMappings: undefined | Mappings;
->>>>>>> 2bcaaafd
   let formattedCode = sourceText;
   if (format) {
     // Perform autofixes
